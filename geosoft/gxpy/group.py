--- conflicted
+++ resolved
@@ -1,4 +1,3 @@
-<<<<<<< HEAD
 """
 Drawing elements that are placed in groups in 3d views, or in 2D views on a map.
 
@@ -7,9 +6,6 @@
     Regression tests provide usage examples: `Tests <https://github.com/GeosoftInc/gxpy/blob/master/geosoft/gxpy/tests/test_group.py>`_
 
 """
-import atexit
-=======
->>>>>>> 447c84ca
 from functools import wraps
 import threading
 

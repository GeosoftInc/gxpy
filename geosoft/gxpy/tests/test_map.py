--- conflicted
+++ resolved
@@ -10,18 +10,13 @@
 import geosoft.gxpy.view as gxv
 import geosoft.gxpy.geometry as gxgm
 import geosoft.gxpy.coordinate_system as gxcs
-
-<<<<<<< HEAD
-from geosoft.gxpy.tests import GXPYTest
-
-def new_test_map(mapname=None, rescale=1.0):
-=======
+import geosoft.gxpy.viewer as gxvwr
+
 #set to false for auto-testing
 SHOW_TEST_IMAGES = False
 
 def new_test_data_map(mapname=None, rescale=1.0):
 
->>>>>>> 96fef6ea
     if mapname is None:
         mapname = os.path.join(gx.GXpy().temp_folder(), 'test')
 
@@ -58,19 +53,11 @@
 
             ppp = np.array(plinelist)
             pp = gxgm.PPoint(ppp[3:, :]) * rescale
-<<<<<<< HEAD
-            view.pen = {'line_style': (5, 5.0),
-                        'line_smooth': gxv.SMOOTH_CUBIC,
-                        'line_color': gxapi.C_RED,
-                        'line_thick': 0.25,
-                        'fill_color': gxapi.C_LT_BLUE}
-=======
             view.pen = gxv.Pen(line_style=5, line_pitch=5.0,
                           line_smooth=gxv.SMOOTH_CUBIC,
                           line_color=gxapi.C_RED,
                           line_thick=0.25,
                           fill_color=gxapi.C_LT_BLUE)
->>>>>>> 96fef6ea
             view.xy_poly_line(pp, close=True)
 
             view.pen = gxv.Pen(fill_color=gxapi.C_LT_GREEN)
@@ -82,8 +69,6 @@
 
         return gmap.filename
 
-<<<<<<< HEAD
-=======
 def test_data_map(name=None, data_area=(1000,0,11000,5000)):
 
     if name is None:
@@ -98,9 +83,7 @@
                            inside_margin=0.5)
 
 class Test(unittest.TestCase):
->>>>>>> 96fef6ea
-
-class Test(unittest.TestCase, GXPYTest):
+
     @classmethod
     def setUpClass(cls):
         GXPYTest.setUpClass(cls, __file__)
@@ -109,6 +92,7 @@
     def tearDownClass(cls):
         GXPYTest.tearDownClass(cls)
 
+    
     @classmethod
     def start(cls, test, test_name):
         parts = os.path.split(__file__)
@@ -122,11 +106,11 @@
             self.assertEqual(gxmap.crc_map(mapfile), crc)
 
     def test_version(self):
-        Test.start(self, gsys.func_name())
+        self.start(gsys.func_name())
         self.assertEqual(gxmap.__version__, geosoft.__version__)
 
     def test_newmap(self):
-        Test.start(self, gsys.func_name())
+        self.start(gsys.func_name())
 
         # test map
         map_name = 'test_newmap'
@@ -215,7 +199,7 @@
             gmap.close()
 
     def test_map_classes(self):
-        Test.start(self, gsys.func_name())
+        self.start(gsys.func_name())
 
         with gxmap.GXmap.new(filename='test_geosoft', overwrite=True) as gmap:
             self.assertEqual(gmap.get_class_view_name('data'), 'data')
@@ -223,17 +207,10 @@
             self.assertEqual(gmap.get_class_view_name('section'), 'section')
             self.assertEqual(gmap.get_class_view_name('some_class_name'), 'some_class_name')
 
-<<<<<<< HEAD
-            gmap.set_class_view_name('Base', 'bogus')
-            self.assertEqual(gmap.get_class_view_name('Base'), 'bogus')
-            gmap.set_class_view_name('Data', 'bogus_Data')
-            # self.assertEqual(gmap.get_class_view_name('Data'), 'bogus_Data')
-=======
             gmap.set_class_view_name('base', 'bogus')
             self.assertEqual(gmap.get_class_view_name('base'), 'bogus')
             gmap.set_class_view_name('data', 'bogus_data')
             #self.assertEqual(gmap.get_class_view_name('data'), 'bogus_data')
->>>>>>> 96fef6ea
             gmap.set_class_view_name('Section', 'yeah')
             self.assertEqual(gmap.get_class_view_name('Section'), 'yeah')
             gmap.set_class_view_name('mine', 'boom')
@@ -241,14 +218,9 @@
 
         with gxmap.GXmap.new(data_area=(0, 0, 100, 80),
                              cs=gxcs.GXcs("DHDN / Okarito 2000 [geodetic]")) as gmap:
-<<<<<<< HEAD
-            self.assertEqual(gmap.get_class_view_name('Base'), 'Base')
-            self.assertEqual(gmap.get_class_view_name('Data'), 'Data')
-=======
 
             self.assertEqual(gmap.get_class_view_name('base'), 'base')
             self.assertEqual(gmap.get_class_view_name('data'), 'data')
->>>>>>> 96fef6ea
 
             with gxv.GXview(gmap, "copy_data", mode=gxv.WRITE_NEW, copy="data"): pass
             gmap.set_class_view_name('data', 'copy_data')
@@ -278,99 +250,54 @@
             map.copy_view('data', 'bogus', overwrite=True)
             self.assertEqual(map.current_data_view, 'bogus')
 
-    @unittest.skip('Skipping due to stability issues. Seems like view pen mechanism could result in order swaps for '
-                   'attribute setting (iterating dict?)')  # TODO
     def test_media(self):
-        Test.start(self, gsys.func_name())
-
-<<<<<<< HEAD
+        self.start(gsys.func_name())
+
         def crc_media(map_file, display=False, update_result=False):
             with gxmap.GXmap.open(map_file) as map:
-                with gxv.GXview(map, "*Base") as view:
-                    view.xy_rectangle(view.extent(), pen={'line_thick': 0.2, 'line_color': 'K'})
-                with gxv.GXview(map, "*Data") as view:
-                    view.xy_rectangle(view.extent(), pen={'line_thick': 0.2, 'line_color': 'R'})
-            self.crc_map(map_file, display=display, update_result=update_result)
-=======
-        def test_crc(mapfile, crc=None):
-            with gxmap.GXmap.open(mapfile) as map:
                 with gxv.GXview(map, "base") as view:
                     view.xy_rectangle(view.extent_clip, pen=gxv.Pen(line_thick=0.2, line_color='K'))
                 with gxv.GXview(map, "data") as view:
                     view.xy_rectangle(view.extent_clip, pen=gxv.Pen(line_thick=0.2, line_color='R'))
-            self.view_test_crc(mapfile, crc)
->>>>>>> 96fef6ea
+            self.crc_map(map_file, display=display, update_result=update_result)
 
         test_media_map = os.path.join(gx.GXpy().temp_folder(), 'test_media')
 
         with gxmap.GXmap.new(test_media_map + 'scale_800', overwrite=True, scale=800,
                              data_area=(5, 10, 50, 100)) as map:
             filename = map.filename
-<<<<<<< HEAD
-        crc_media(filename)
-=======
-        test_crc(filename, 2058769830)
->>>>>>> 96fef6ea
+        crc_media(filename)
 
         with gxmap.GXmap.new(test_media_map + 'scale_100', overwrite=True, scale=100,
                              data_area=(5, 10, 50, 100)) as map:
             filename = map.filename
-<<<<<<< HEAD
-        crc_media(filename)
-
-        with gxmap.GXmap.new(test_media_map + 'a4_portrait', overwrite=True, media='A4 portrait') as map:
-            filename = map.filename
-        crc_media(filename)
-
-        with gxmap.GXmap.new(test_media_map + 'portrait_a4', overwrite=True, media='Portraita4') as map:
-            filename = map.filename
-        crc_media(filename)
-
-        with gxmap.GXmap.new(test_media_map + 'a4_landscape', overwrite=True, media='A4 landscape') as map:
-            filename = map.filename
-        crc_media(filename)
-=======
-        test_crc(filename, 3603913895)
+        crc_media(filename)
 
         with gxmap.GXmap.new(test_media_map, overwrite=True, media='A4', layout=gxmap.MAP_PORTRAIT) as map:
             filename = map.filename
-        test_crc(filename, 30790881)
+        crc_media(filename)
 
         with gxmap.GXmap.new(test_media_map, overwrite=True, media='a4', layout=gxmap.MAP_PORTRAIT) as map:
             filename = map.filename
-        test_crc(filename, 30790881)
+        crc_media(filename)
 
         with gxmap.GXmap.new(test_media_map, overwrite=True, media='A4', layout=gxmap.MAP_LANDSCAPE) as map:
             filename = map.filename
-        test_crc(filename, 2856156209)
->>>>>>> 96fef6ea
-
-        with gxmap.GXmap.new(test_media_map + 'A4_1', overwrite=True, media='A4', data_area=(10, 5, 100, 50)) as map:
-            filename = map.filename
-<<<<<<< HEAD
-        crc_media(filename)
-
-        with gxmap.GXmap.new(test_media_map + 'A4_2', overwrite=True, media='A4',
-                             data_area=(5, 10, 50, 100), layout='landscape') as map:
-            filename = map.filename
-        crc_media(filename)
-=======
-        test_crc(filename, 700941300)
+        crc_media(filename)
+
+        with gxmap.GXmap.new(test_media_map, overwrite=True, media='A4', data_area=(10, 5, 100, 50)) as map:
+            filename = map.filename
+        crc_media(filename)
 
         with gxmap.GXmap.new(test_media_map, overwrite=True, media='A4',
                              data_area=(5, 10, 50, 100), layout=gxmap.MAP_LANDSCAPE) as map:
             filename = map.filename
-        test_crc(filename, 2610283802)
->>>>>>> 96fef6ea
-
-        with gxmap.GXmap.new(test_media_map + 'A4_3', overwrite=True, media='A4',
+        crc_media(filename)
+
+        with gxmap.GXmap.new(test_media_map, overwrite=True, media='A4',
                              data_area=(5, 10, 50, 100)) as map:
             filename = map.filename
-<<<<<<< HEAD
-        crc_media(filename)
-=======
-        test_crc(filename, 1665557313)
->>>>>>> 96fef6ea
+        crc_media(filename)
 
         for m in (None, (60, 50), 'unlimited', 'bogus', 'A4', 'A3', 'A2', 'A1', 'A0',
                   'A', 'B', 'C', 'D', 'E'):
@@ -381,8 +308,6 @@
                           test_media_map, overwrite=True, media='A4',
                           data_area=(100, 50, 10, 5), layout='landscape')
 
-<<<<<<< HEAD
-=======
     def test_multiple_temp_maps(self):
         self.start(gsys.func_name())
 
@@ -600,7 +525,4 @@
 
         
 if __name__ == '__main__':
->>>>>>> 96fef6ea
-
-if __name__ == '__main__':
     unittest.main()
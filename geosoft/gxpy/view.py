--- conflicted
+++ resolved
@@ -559,15 +559,10 @@
 def _draw(func):
     @wraps(func)
     def wrapper(self, *args, **kwargs):
-<<<<<<< HEAD
-        if not hasattr(self,'_pen'):
-            self.start_group('_')
-=======
         if not self._group:
             self.start_group()
         if not self._pen:
             self._init_pen()
->>>>>>> 96fef6ea
         if 'pen' in kwargs:
             cur_pen = self.pen
             self.pen = kwargs.pop('pen')
@@ -638,16 +633,10 @@
 
     def _close(self):
         if self._open:
-<<<<<<< HEAD
-            # TODO: Figure out why releasing the view here does not actually work (test_reopen_map_view failure)
-            self.gxview = None # release the view
-            self._gmap = None  # release map
-=======
             #TODO revisit resource cleaning once we have cython interface.  Jacques suspects boost.
             self.gxview = None
             self._pen = None
-            self._gmap = None
->>>>>>> 96fef6ea
+            self._gmap = None  # release map
             self._open = False
 
     def __repr__(self):
@@ -672,11 +661,8 @@
             mode = WRITE_NEW
         self.gxview = gxapi.GXMVIEW.create(self._gmap.gxmap, self._viewname, mode)
         self._mode = mode
-<<<<<<< HEAD
-=======
         self._pen = None
         self._group = None
->>>>>>> 96fef6ea
 
         atexit.register(self._close)
         self._open = True
@@ -875,21 +861,6 @@
     def scale(self):
         return 1000.0 * self.gxview.scale_mm() * self.cs.units_to_metres
 
-<<<<<<< HEAD
-        self._pen = {}
-        self._pen_fn = {}
-        setpen('line_color', self.gxview.line_color, gxapi.C_BLACK)
-        setpen('line_thick', self.gxview.line_thick, 0.1)
-        setpen('line_smooth',self.gxview.line_smooth, SMOOTH_NONE)
-        setpen('line_style', self._line_style, (0, 1.0))
-        setpen('fill_color', self.gxview.fill_color, gxapi.C_TRANSPARENT)
-        setpen('pat_number', self.gxview.pat_number, 0)
-        setpen('pat_angle', self.gxview.pat_angle, 0.0)
-        setpen('pat_density', self.gxview.pat_density, 1.0)
-        setpen('pat_size', self.gxview.pat_size, 5.0)
-        setpen('pat_style', self.gxview.pat_style, TILE_RECTANGULAR)
-        setpen('pat_thick', self.gxview.pat_thick, 0.1)
-=======
     @property
     def aspect(self):
         return self.gxview.scale_ymm() / self.gxview.scale_mm()
@@ -930,7 +901,6 @@
         .. versionadded:: 9.2
         """
         return Pen(default=self.pen, **kwargs)
->>>>>>> 96fef6ea
 
     def start_group(self, name=None, append=False):
         """
@@ -956,11 +926,6 @@
             name = name + '_'
         self._group = name
         self.gxview.start_group(name, mode)
-<<<<<<< HEAD
-        self._init_pen_attributes()
-        self._pen_stack = []
-=======
->>>>>>> 96fef6ea
 
     def delete_group(self, group_name):
         """

<<<<<<< HEAD
"""
Views, both 2D and 3D.

.. note::

    Regression tests provide usage examples: `Tests <https://github.com/GeosoftInc/gxpy/blob/master/geosoft/gxpy/tests/test_view.py>`_

"""
import atexit
=======
>>>>>>> 447c84ca
import os
from functools import wraps

import geosoft
import geosoft.gxapi as gxapi
from . import coordinate_system as gxcs
from . import utility as gxu
from . import map as gxmap

__version__ = geosoft.__version__


def _t(s):
    return geosoft.gxpy.system.translate(s)


class ViewException(Exception):
    """
    Exceptions from this module.

    .. versionadded:: 9.2
    """
    pass

def _plane_err(plane, view):
    raise ViewException(_t('Plane "{}" does not exist in view "{}"'.format(plane,view)))

VIEW_NAME_SIZE = 2080

READ_ONLY = gxapi.MVIEW_READ
WRITE_NEW = gxapi.MVIEW_WRITENEW
WRITE_OLD = gxapi.MVIEW_WRITEOLD

UNIT_VIEW = 0
UNIT_MAP = 2
UNIT_VIEW_UNWARPED = 3

GROUP_ALL = 0
GROUP_MARKED = 1
GROUP_VISIBLE = 2
GROUP_AGG = 3
GROUP_CSYMB = 4
GROUP_VOXD = 5

EXTENT_ALL = gxapi.MVIEW_EXTENT_ALL
EXTENT_VISIBLE = gxapi.MVIEW_EXTENT_VISIBLE
EXTENT_CLIPPED = gxapi.MVIEW_EXTENT_CLIP

class GXview:
    """
    Geosoft view class.

    :parameters:

        :name:          view name, default is "_unnamed_view".
        :map:           map instance, if not specified a new default map is created and deleted on closing
        :mode:          open view mode:

                        ::

                            gxpy.view.READ_ONLY
                            gxpy.view.WRITE_NEW
                            gxpy.view.WRITE_OLD

        The following are used with ``mode=gxpy.view.WRITE_NEW``:

        :cs:            coordinate system as a gxpy.coordinate_system.GXcs instance, or one of the GXcs
                        constructor types.
        :map_location:  (x, y) view location on the map, in map cm
        :area:          (min_x, min_y, max_x, max_y) area in view units
        :scale:         Map scale if a coordinate system is defined.  If the coordinate system is not
                        defined this is view units per map metre.
        :copy:          name of a view to copy into the new view.

    :properties:

        :map:               the GXmap instance that contains this view
        :name:              the name of the view
        :units_per_metre:   view units per view metres (eg. a view in 'ft' will be 3.28084).
        :units_per_map_cm:  view units per map cm. (eg. a view in ft, with a scale of 1:12000 returns 393.7 ft/cm)
        :unit_name:         view units name.
        :scale:             view scale, which is the # of view units per  unit on the printed map.
        :aspect:            ratio of the view x units to y units (x/y).  Usually this is 1.0.
        :extent:            extent of the visible (clipped) view in view units.
        :extent_map_cm:     extent of the visible view in map cm.

    .. versionadded:: 9.2
    """

    def __enter__(self):
        return self

    def __exit__(self, xtype, xvalue, xtraceback):
        self._close()

    def _close(self):
        if self._open:
            # TODO revisit resource cleaning once we have cython interface.  Jacques suspects boost.
            self.gxview = None
            self._pen = None
            self._map = None  # release map
            self._open = False

    def __repr__(self):
        return "{}({})".format(self.__class__, self.__dict__)

    def __str__(self):
        return self.name

    def __init__(self,
                 map,
                 name="_unnamed_view",
                 mode=WRITE_OLD,
                 cs=None,
                 map_location=(0, 0),
                 area=(0, 0, 30, 20),
                 scale=100,
                 copy=None):

        if type(map) is not geosoft.gxpy.map.GXmap:
            raise ViewException('First parameter is not a GXmap instance.')

        self._map = map
        self._name = map.classview(name)
        if mode == WRITE_OLD and not map.has_view(self._name):
            mode = WRITE_NEW
        self.gxview = gxapi.GXMVIEW.create(self._map.gxmap, self._name, mode)
        self._mode = mode
        self._lock = None
        self._open = True

        if mode == WRITE_NEW:
            self.locate(cs, map_location, area, scale)

            if copy:
                with GXview(map, name=copy, mode=READ_ONLY) as v:
                    v.gxview.mark_all_groups(1)
                    v.gxview.copy_marked_groups(self.gxview)

        else:
            ipj = gxapi.GXIPJ.create()
            self.gxview.get_ipj(ipj)
            self._cs = gxcs.GXcs(ipj)
            metres_per = self.cs.units_to_metres
            self._uname = self.cs.units_name
            if metres_per <= 0.:
                raise ViewException('Invalid units {}({})'.format(self._uname, metres_per))
            self._units_to_metres = 1.0 / metres_per

    @property
    def lock(self):
        return self._lock

    @lock.setter
    def lock(self, group):
        if group:
            if self.lock:
                raise ViewException(_t('View is locked by group {}.', format(self.lock)))
            self._lock = group
        else:
            self._lock = None

    @property
    def cs(self):
        return self._cs

    @cs.setter
    def cs(self, cs):
        self._cs = gxcs.GXcs(cs)
        metres_per = self._cs.units_to_metres
        self._uname = self._cs.units_name
        if metres_per <= 0.:
            raise ViewException('Invalid units {}({})'.format(self._uname, metres_per))
        self._units_to_metres = 1.0 / metres_per
        self.gxview.set_ipj(self._cs.gxipj)

    def close(self):
        """
        Close a view.  Use yo close a view outside of a with ... as: construct.
        
        .. versionadded:: 9.2
        """
        self._close()

    def locate(self,
               cs=None,
               map_location=None,
               area=None,
               scale=None):
        """
        Locate and scale the view on the map.

        :parameters:
            :cs:            coordinate system as a gxpy.coordinate_system.GXcs instance, or one of the GXcs
                            constructor types.
            :map_location:  New (x, y) view location on the map, in map cm.
            :area:          New (min_x, min_y, max_x, max_y) area in view units
            :scale:         New scale in view units per map metre, either as a single value or
                            (x_scale, y_scale)

        .. versionadded:: 9.2
        """

        if self._mode == READ_ONLY:
            raise ViewException('Cannot modify a READ_ONLY view.')

        # coordinate system
        self.cs = cs
        upm = 1.0 / self.cs.units_to_metres

        if area == None:
            area = self.extent_clip

        # area and scale
        if hasattr(scale, "__iter__"):
            x_scale, y_scale = scale
        else:
            x_scale = y_scale = scale
        a_minx, a_miny, a_maxx, a_maxy = area
        mm_minx = map_location[0] * 10.0
        mm_miny = map_location[1] * 10.0
        mm_maxx = mm_minx + (a_maxx - a_minx) * 1000.0 / upm / x_scale
        mm_maxy = mm_miny + (a_maxy - a_miny) * 1000.0 / upm / y_scale
        self.gxview.fit_window(mm_minx, mm_miny, mm_maxx, mm_maxy,
                               a_minx, a_miny, a_maxx, a_maxy)
        self.gxview.set_window(a_minx, a_miny, a_maxx, a_maxy, UNIT_VIEW)
        # self.gxview.set_u_fac(1.0 / x_scale)

    @property
    def map(self):
        """ gxpy.GXmap instance that contains this view."""
        return self._map

    @property
    def name(self):
        """ Name of the view"""
        return self._name

    @property
    def is_3d(self):
        return bool(self.gxview.is_view_3d())

    @property
    def units_per_metre(self):
        return self._units_to_metres

    @property
    def units_per_map_cm(self):
        return self.gxview.scale_mm() * 10.0

    @property
    def units_name(self):
        return self._uname

    def _groups(self, gtype=GROUP_ALL):

        def gdict(what):
            self.gxview.list_groups(gxlst, what)
            return gxu.dict_from_lst(gxlst)

        gxlst = gxapi.GXLST.create(VIEW_NAME_SIZE)

        if gtype == GROUP_ALL:
            return list(gdict(gxapi.MVIEW_GROUP_LIST_ALL))

        elif gtype == GROUP_MARKED:
            return list(gdict(gxapi.MVIEW_GROUP_LIST_MARKED))

        elif gtype == GROUP_VISIBLE:
            return list(gdict(gxapi.MVIEW_GROUP_LIST_VISIBLE))

        gd = gdict(gxapi.MVIEW_GROUP_LIST_ALL)
        aggs = []

        # gxapi mappings from local GROUP_NAME manifest
        isg = (None, None, None, gxapi.MVIEW_IS_AGG, gxapi.MVIEW_IS_CSYMB, gxapi.MVIEW_IS_VOXD)[gtype]

        for g in gd:
            if self.gxview.is_group(g, isg):
                aggs.append(g)
        return aggs

    @property
    def group_list(self):
        return self._groups()

    @property
    def group_list_marked(self):
        return self._groups(GROUP_MARKED)

    @property
    def group_list_visible(self):
        return self._groups(GROUP_VISIBLE)

    @property
    def group_list_agg(self):
        return self._groups(GROUP_AGG)

    @property
    def group_list_csymb(self):
        return self._groups(GROUP_CSYMB)

    @property
    def group_list_voxel(self):
        return self._groups(GROUP_VOXD)

    def has_group(self, group):
        """ Returns True if the map contains this group."""
        return self.gxview.exist_group(group)

    def _extent(self, what):
        xmin = gxapi.float_ref()
        ymin = gxapi.float_ref()
        xmax = gxapi.float_ref()
        ymax = gxapi.float_ref()
        self.gxview.extent(what, UNIT_VIEW, xmin, ymin, xmax, ymax)
        return xmin.value, ymin.value, xmax.value, ymax.value

    @property
    def extent_clip(self):
        return self._extent(gxapi.MVIEW_EXTENT_CLIP)

    @property
    def extent_all(self):
        return self._extent(gxapi.MVIEW_EXTENT_ALL)

    @property
    def extent_visible(self):
        return self._extent(gxapi.MVIEW_EXTENT_VISIBLE)

    def extent_map_cm(self, extent):
        """
        Return a view extent in map cm.

        :param extent: tuple returned an extent property.

        .. versionadded:: 9.2
        """
        xmin, ymin = self.view_to_map_cm(extent[0], extent[1])
        xmax, ymax = self.view_to_map_cm(extent[2], extent[3])
        return xmin, ymin, xmax, ymax

    @property
    def scale(self):
        return 1000.0 * self.gxview.scale_mm() * self.cs.units_to_metres

    @property
    def aspect(self):
        return self.gxview.scale_ymm() / self.gxview.scale_mm()

    def extent_group(self, group, unit=UNIT_VIEW):
        xmin = gxapi.float_ref()
        ymin = gxapi.float_ref()
        xmax = gxapi.float_ref()
        ymax = gxapi.float_ref()
        self.gxview.get_group_extent(group, xmin, ymin, xmax, ymax, unit)
        return xmin.value, ymin.value, xmax.value, ymax.value

    def delete_group(self, group_name):
        """
        Delete a group from a map. Nothing happens if the view does not contain this group.

        :param group_name: Name of the group to delete.

        .. versionadded:: 9.2
        """

        self.gxview.delete_group(group_name)

    def map_cm_to_view(self, x, y=None):
        """
        Returns the location of this point on the map (in cm) to the view location in view units.
            
        :param x:   x, or a tupple (x,y), in map cm
        :param y:   y if x is not a tupple
        
        .. versionadded:: 9.2
        """

        if y is None:
            y = x[1]
            x = x[0]
        xr = gxapi.float_ref()
        xr.value = x * 10.0
        yr = gxapi.float_ref()
        yr.value = y * 10.0
        self.gxview.plot_to_view(xr, yr)
        return xr.value, yr.value

    def view_to_map_cm(self, x, y=None):
        """ 
        Returns the location of this point on the map in the view.
        
        :param x:   x, or a tupple (x,y), in view units
        :param y:   y if x is not a tupple
        
        .. versionadded:: 9.2
        """
        if y is None:
            y = x[1]
            x = x[0]
        xr = gxapi.float_ref()
        xr.value = x
        yr = gxapi.float_ref()
        yr.value = y
        self.gxview.view_to_plot(xr, yr)
        return xr.value / 10.0, yr.value / 10.0

    def get_class_name(self, view_class):
        """
        Get the name associated with a view class.

        :param view_class:  desired class in this view

        Common view class names are::

            'Plane'     the name of the default 2D drawing plane

        Other class names may be defined, though they are not used by Geosoft.

        :return: name associated with the class, '' if not defined.

        .. versionadded:: 9.2
        """
        sr = gxapi.str_ref()
        self.gxview.get_class_name(view_class, sr)
        return sr.value.lower()

    def set_class_name(self, view_class, name):
        """
        Set the name associated with a class.

        :param view_class:  class name in this view
        :param name:        name of the view associated with this class.

        Common view class names are::

            'Plane'     the name of the default 2D drawing plane

        .. versionadded:: 9.2
        """
        self.gxview.set_class_name(view_class, name)

class GXview3d(GXview):
    """
    Geosoft 3D views are stored in a file with extension `.geosoft_3dv`.  A 3d view is required
    to draw 3D elements using gxpy.group.GXdraw3d, which must be created from a GXview3d instance.
    
    3D views also contain 2D drawing planes on which gxpy.group.GXdraw groups are placed.  A default 
    horizontal plane at elevation 0, named 'plane_0' is created when a new 3d view is created.
    
    Planes are flat by default, but can be provided a grid that defines the plane surface relief,
    which is intended for creating tinkgs like terrain surfaces on which 2d graphics are rendered.
    
    Planes can also be oriented within the 3D space to create sections, or for other more esoteric
    purposes.
    
    Constructors:

        ======== =============================
        `open()` open an existing geosoft_3dv
        `new()`  create a new geosoft_3dv
        ======== =============================
    
    Properties:
    
        TODO - complete...
        
    .. versionadded:: 9.2    
    """

    def __init__(self, file_name, mode, _internal=False, **kwargs):

        if not _internal:
            raise ViewException(_t("Must be called by a class constructor 'open' or 'new'"))

        file_name = gxmap.map_file_name(file_name, g_3dv=True)
        map = gxmap.GXmap(file_name=file_name,
                          mode=mode,
                          _internal=True)
        super().__init__(map, '3D', **kwargs)


    @classmethod
    def new(cls, file_name, area_2d=(0, 0, 100, 100), overwrite=False):
        """
        Createa a new 3D view.
        
        :param file_name:   name for the new 3D view file (.geosoft_3dv added)
        :param area_2d:     2D drawing extent for the default 2D drawing plane
        :param overwrite:   True to overwrite an existing 3DV

        .. versionadded:: 9.2
        """

        file_name = gxmap.map_file_name(file_name, g_3dv=True)
        if not overwrite:
            if os.path.isfile(file_name):
                raise ViewException(_t('Cannot overwrite existing file: {}').format(file_name))

        g_3dv = cls(file_name, gxmap.WRITE_NEW, area=area_2d, _internal=True)

        mminx, mminy, mmaxx, mmaxy = g_3dv.extent_map_cm(g_3dv.extent_clip)
        vminx, vminy, vmaxx, vmaxy = g_3dv.extent_clip

        # make this a 3D view
        h3dn = gxapi.GX3DN.create()
        g_3dv.gxview.set_h_3dn(h3dn)
        g_3dv.gxview.fit_map_window_3d(mminx, mminy, mmaxx, mmaxy,
                                       vminx, vminy, vmaxx, vmaxy)

        g_3dv.new_drawing_plane('plane_0')

        return g_3dv

    @classmethod
    def open(cls, file_name):
        """
        Open an existing geosoft_3dv file.
        
        :param file_name: name of the geosoft_3dv file
        
        .. versionadded:: 9.2
        """

        file_name = gxmap.map_file_name(file_name, g_3dv=True)
        if not os.path.isfile(file_name):
            raise ViewException(_t('geosoft_3dv file not found: {}').format(file_name))

        g_3dv = cls(file_name, gxmap.WRITE_OLD, _internal=True)

        return g_3dv

    def __exit__(self, xtype, xvalue, xtraceback):
        self.close()

    def close(self):
        self.map.close()
        self._close()

    @property
    def name(self):
        return self.map.name

    @property
    def current_3d_drawing_plane(self):
        s = gxapi.str_ref()
        try:
            self.gxview.get_def_plane(s)
            return s.value
        except gxapi.GXError:
            return None

    @current_3d_drawing_plane.setter
    def current_3d_drawing_plane(self, plane):
        if isinstance(plane, int):
            plane = self.plane_name(plane)
        self.gxview.set_def_plane(plane)

    @property
    def plane_list(self):
        gxlst = gxapi.GXLST.create(VIEW_NAME_SIZE)
        self.gxview.list_planes(gxlst)
        return list(gxu.dict_from_lst(gxlst))

    def plane_name(self, plane):
        """Return the name of a numbered plane"""
        if isinstance(plane, str):
            if self.gxview.find_plane(plane) == -1:
                _plane_err(plane, self.name)
            return plane
        gxlst = gxapi.GXLST.create(VIEW_NAME_SIZE)
        self.gxview.list_planes(gxlst)
        item = gxlst.find_item(gxapi.LST_ITEM_VALUE, str(plane))
        if item == -1:
            _plane_err(plane, self.name)
        sr = gxapi.str_ref()
        gxlst.gt_item(gxapi.LST_ITEM_NAME, item, sr)
        return sr.value

    def plane_number(self, plane):
        """Return the plane number of a plane, or None if plane does not exist."""
        if isinstance(plane, int):
            self.plane_name(plane)
            return plane
        plane_number = self.gxview.find_plane(plane)
        if plane_number == -1:
            _plane_err(plane, self.name)
        else:
            return plane_number

    def has_plane(self, plane):
        try:
            n = self.plane_number(plane)
            return True
        except ViewException:
            return False

    def groups_on_plane_list(self, plane):
        gxlst = gxapi.GXLST.create(VIEW_NAME_SIZE)
        if isinstance(plane, str):
            plane = self.plane_number(plane)
        self.gxview.list_plane_groups(plane, gxlst)
        return list(gxu.dict_from_lst(gxlst))

    def new_drawing_plane(self,
                          name,
                          rotation=(0., 0., 0.),
                          offset=(0., 0., 0.),
                          scale=(1., 1., 1.)):

        if self.has_plane(name):
            raise ViewException(_t('3D drawing plane "{}" exists.'.format(name)))

        self.gxview.create_plane(str(name))
        self.gxview.set_plane_equation(self.plane_number(name),
                                       rotation[0], rotation[1], rotation[2],
                                       offset[0], offset[1], offset[2],
                                       scale[0], scale[1], scale[2])<|MERGE_RESOLUTION|>--- conflicted
+++ resolved
@@ -1,4 +1,3 @@
-<<<<<<< HEAD
 """
 Views, both 2D and 3D.
 
@@ -7,9 +6,6 @@
     Regression tests provide usage examples: `Tests <https://github.com/GeosoftInc/gxpy/blob/master/geosoft/gxpy/tests/test_view.py>`_
 
 """
-import atexit
-=======
->>>>>>> 447c84ca
 import os
 from functools import wraps
 
